--- conflicted
+++ resolved
@@ -8,18 +8,6 @@
 // 5. docker (TODO)
 
 import (
-<<<<<<< HEAD
-	"alaz/config"
-	"alaz/datastore"
-	"alaz/ebpf"
-	"alaz/ebpf/l7_req"
-	"alaz/ebpf/tcp_state"
-	"alaz/log"
-	"context"
-	"encoding/json"
-=======
-	"context"
->>>>>>> fc1c2e25
 	"fmt"
 	"net"
 	"os"
@@ -105,12 +93,7 @@
 var usePgDs bool = false
 var useBackendDs bool = true // default to true
 
-<<<<<<< HEAD
 func NewAggregator(k8sChan <-chan interface{}, crChan <-chan interface{}, ec *ebpf.EbpfCollector) *Aggregator {
-=======
-func NewAggregator(parentCtx context.Context, k8sChan <-chan interface{}, crChan <-chan interface{}, ebpfChan <-chan interface{}) *Aggregator {
-	ctx, _ := context.WithCancel(parentCtx)
->>>>>>> fc1c2e25
 	clusterInfo := &ClusterInfo{
 		PodIPToPodUid:         map[string]types.UID{},
 		ServiceIPToServiceUid: map[string]types.UID{},
@@ -118,11 +101,7 @@
 	}
 
 	metricsExport, _ := strconv.ParseBool(os.Getenv("METRICS_BACKEND"))
-<<<<<<< HEAD
 	dsBackend := datastore.NewBackendDS(context.Background(), config.BackendConfig{
-=======
-	dsBackend := datastore.NewBackendDS(ctx, config.BackendConfig{
->>>>>>> fc1c2e25
 		Host:                  os.Getenv("BACKEND_HOST"),
 		Port:                  os.Getenv("BACKEND_PORT"),
 		MetricsExport:         metricsExport,
@@ -130,20 +109,12 @@
 	})
 
 	return &Aggregator{
-<<<<<<< HEAD
-		k8sChan:       k8sChan,
-		crChan:        crChan,
-		ebpfChan:      ec.EbpfEvents(),
-		ec:            ec,
-		clusterInfo:   clusterInfo,
-		ds:            ds,
-		dsDestination: dsDestination,
-=======
 		k8sChan:     k8sChan,
-		ebpfChan:    ebpfChan,
+		crChan:      crChan,
+		ebpfChan:    ec.EbpfEvents(),
+		ec:          ec,
 		clusterInfo: clusterInfo,
 		ds:          dsBackend,
->>>>>>> fc1c2e25
 	}
 }
 
@@ -518,7 +489,6 @@
 				reqDto.ToUID = reqHostHeader
 				reqDto.ToType = "outbound"
 			} else {
-<<<<<<< HEAD
 				remoteDnsHost, err := getHostnameFromIP(skInfo.Daddr)
 				if err == nil {
 					// dns lookup successful
@@ -527,9 +497,6 @@
 				} else {
 					log.Logger.Error().Err(err).Str("Daddr", skInfo.Daddr).Msg("error getting hostname from ip")
 				}
-=======
-				log.Logger.Warn().Err(err).Str("Daddr", skInfo.Daddr).Msg("error getting hostname from ip")
->>>>>>> fc1c2e25
 			}
 		}
 	}
