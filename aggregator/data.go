--- conflicted
+++ resolved
@@ -490,11 +490,7 @@
 					reqDto.ToUID = remoteDnsHost
 					reqDto.ToType = "outbound"
 				} else {
-<<<<<<< HEAD
-					log.Logger.Error().Err(err).Str("Daddr", skInfo.Daddr).Msg("error getting hostname from ip")
-=======
 					log.Logger.Warn().Err(err).Str("Daddr", skInfo.Daddr).Msg("error getting hostname from ip")
->>>>>>> 590931d9
 				}
 			}
 		}
